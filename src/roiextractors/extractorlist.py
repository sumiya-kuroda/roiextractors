"""Listing of available formats for extraction."""
from .extractors.caiman import CaimanSegmentationExtractor
from .extractors.hdf5imagingextractor import Hdf5ImagingExtractor
from .extractors.numpyextractors import (
    NumpyImagingExtractor,
    NumpySegmentationExtractor,
)
from .extractors.nwbextractors import NwbImagingExtractor, NwbSegmentationExtractor
from .extractors.schnitzerextractor import (
    CnmfeSegmentationExtractor,
    ExtractSegmentationExtractor,
)
from .extractors.simaextractor import SimaSegmentationExtractor
from .extractors.suite2p import Suite2pSegmentationExtractor
from .extractors.tiffimagingextractors import (
    TiffImagingExtractor,
    ScanImageTiffImagingExtractor,
<<<<<<< HEAD
    MicroManagerTiffImagingExtractor,
=======
    BrukerTiffImagingExtractor,
>>>>>>> 4494155d
)
from .extractors.sbximagingextractor import SbxImagingExtractor
from .extractors.memmapextractors import NumpyMemmapImagingExtractor
from .extractors.memmapextractors import MemmapImagingExtractor
from .multisegmentationextractor import MultiSegmentationExtractor
from .multiimagingextractor import MultiImagingExtractor

imaging_extractor_full_list = [
    NumpyImagingExtractor,
    Hdf5ImagingExtractor,
    TiffImagingExtractor,
    ScanImageTiffImagingExtractor,
<<<<<<< HEAD
    MicroManagerTiffImagingExtractor,
=======
    BrukerTiffImagingExtractor,
>>>>>>> 4494155d
    NwbImagingExtractor,
    SbxImagingExtractor,
    NumpyMemmapImagingExtractor,
    MemmapImagingExtractor,
]

segmentation_extractor_full_list = [
    NumpySegmentationExtractor,
    NwbSegmentationExtractor,
    Suite2pSegmentationExtractor,
    CnmfeSegmentationExtractor,
    ExtractSegmentationExtractor,
    SimaSegmentationExtractor,
    CaimanSegmentationExtractor,
]

imaging_extractor_dict = {imaging_class.extractor_name: imaging_class for imaging_class in imaging_extractor_full_list}
segmentation_extractor_dict = {
    segmentation_class.extractor_name: segmentation_class for segmentation_class in segmentation_extractor_full_list
}<|MERGE_RESOLUTION|>--- conflicted
+++ resolved
@@ -15,11 +15,8 @@
 from .extractors.tiffimagingextractors import (
     TiffImagingExtractor,
     ScanImageTiffImagingExtractor,
-<<<<<<< HEAD
+    BrukerTiffImagingExtractor,
     MicroManagerTiffImagingExtractor,
-=======
-    BrukerTiffImagingExtractor,
->>>>>>> 4494155d
 )
 from .extractors.sbximagingextractor import SbxImagingExtractor
 from .extractors.memmapextractors import NumpyMemmapImagingExtractor
@@ -32,11 +29,8 @@
     Hdf5ImagingExtractor,
     TiffImagingExtractor,
     ScanImageTiffImagingExtractor,
-<<<<<<< HEAD
+    BrukerTiffImagingExtractor,
     MicroManagerTiffImagingExtractor,
-=======
-    BrukerTiffImagingExtractor,
->>>>>>> 4494155d
     NwbImagingExtractor,
     SbxImagingExtractor,
     NumpyMemmapImagingExtractor,
