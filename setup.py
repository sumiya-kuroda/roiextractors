--- conflicted
+++ resolved
@@ -19,21 +19,11 @@
     packages=find_packages(),
     package_data={},
     install_requires=[
-<<<<<<< HEAD
-        'pynwb',
-        'dill',
-        'lazy_ops',
-=======
         'numpy',
         'spikeextractors',
         'tqdm',
         'lazy_ops',
         'dill'
-        'pynwb',
-        # 'sima',
-        # 'nwb-conversion-tools',
-        # 'suite2p'
->>>>>>> 7e235827
     ],
     classifiers=(
         "Programming Language :: Python :: 3",
