from setuptools import setup, find_packages

d = {}
exec(open("roiextractors/version.py").read(), None, d)
version = d['version']
pkg_name = "roiextractors"
with open('README.md') as rd:
    long_description = rd.read()

setup(
    name=pkg_name,
    version=version,
    author="Saksham Sharda, Ben Dichter, Alessio Buccino",
    author_email="saksham20.sharda@gmail.com",
    description="Python module for extracting optical physiology ROIs and traces for various file types and formats",
    url="https://github.com/catalystneuro/segmentationextractors",
    long_description=long_description,
    long_description_content_type="text/markdown",
    packages=find_packages(),
    package_data={},
    install_requires=[
<<<<<<< HEAD
        'numpy',
        'spikeextractors',
        'tqdm',
        'lazy_ops',
        'dill'
=======
        'pynwb',
        #'sima',
        'dill',
        'lazy_ops',
        'nwb-conversion-tools',
        'suite2p'
>>>>>>> 9229203e
    ],
    classifiers=(
        "Programming Language :: Python :: 3",
        "License :: OSI Approved :: Apache Software License",
        "Operating System :: OS Independent",
        "Intended Audience :: Science/Research"
    )
)<|MERGE_RESOLUTION|>--- conflicted
+++ resolved
@@ -19,20 +19,15 @@
     packages=find_packages(),
     package_data={},
     install_requires=[
-<<<<<<< HEAD
         'numpy',
         'spikeextractors',
         'tqdm',
         'lazy_ops',
         'dill'
-=======
         'pynwb',
-        #'sima',
-        'dill',
-        'lazy_ops',
-        'nwb-conversion-tools',
-        'suite2p'
->>>>>>> 9229203e
+        # 'sima',
+        # 'nwb-conversion-tools',
+        # 'suite2p'
     ],
     classifiers=(
         "Programming Language :: Python :: 3",
