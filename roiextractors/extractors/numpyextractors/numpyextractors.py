import numpy as np
from pathlib import Path
from ...imagingextractor import ImagingExtractor
from ...segmentationextractor import SegmentationExtractor
from ...extraction_tools import check_get_frames_args, get_video_shape, _pixel_mask_extractor


class NumpyImagingExtractor(ImagingExtractor):
    extractor_name = 'NumpyImagingExtractor'
    is_writable = True

    def __init__(self, timeseries, sampling_frequency, channel_names=None):
        ImagingExtractor.__init__(self)
<<<<<<< HEAD

        if isinstance(timeseries, (str, Path)):
            timeseries = Path(timeseries)
            if timeseries.is_file():
                assert timeseries.suffix == '.npy', "'timeseries' file is not a numpy file (.npy)"
                self.is_dumpable = True
                self._video = np.load(timeseries, mmap_mode='r')
                self._kwargs = {'timeseries': str(Path(timeseries).absolute()),
                                'sampling_frequency': sampling_frequency}
            else:
                raise ValueError("'timeeseries' is does not exist")
        elif isinstance(timeseries, np.ndarray):
            self.is_dumpable = False
            self._video = timeseries
            self._kwargs = {'timeseries': timeseries,
                            'sampling_frequency': sampling_frequency}
        else:
            raise TypeError("'timeseries' can be a str or a numpy array")

        self._sampling_frequency = float(sampling_frequency)

        self._sampling_frequency = sampling_frequency
=======
        self.file_path = Path(file_path)
        self._sampling_frequency = sampling_frequency
        assert self.file_path.suffix == '.npy'
        self._video = np.load(self.file_path, mmap_mode='r')
>>>>>>> 20180382
        self._channel_names = channel_names

        self._num_channels, self._num_frames, self._size_x, self._size_y = get_video_shape(self._video)

        if len(self._video.shape) == 3:
            # check if this converts to np.ndarray
            self._video = self._video[np.newaxis, :]

        if self._channel_names is not None:
            assert len(self._channel_names) == self._num_channels, "'channel_names' length is different than number " \
                                                                   "of channels"
        else:
            self._channel_names = [f'channel_{ch}' for ch in range(self._num_channels)]

    @check_get_frames_args
    def get_frames(self, frame_idxs, channel=0):
        return self._video[channel, frame_idxs]

    def get_image_size(self):
        return [self._size_x, self._size_y]

    def get_num_frames(self):
        return self._num_frames

    def get_sampling_frequency(self):
        return self._sampling_frequency

    def get_channel_names(self):
        """List of  channels in the recoding.

        Returns
        -------
        channel_names: list
            List of strings of channel names
        """
        return self._channel_names

    def get_num_channels(self):
        """Total number of active channels in the recording

        Returns
        -------
        no_of_channels: int
            integer count of number of channels
        """
        return self._num_channels

    @staticmethod
    def write_imaging(imaging, save_path):
        save_path = Path(save_path)
        assert save_path.suffix == '.npy', "'save_path' should havve a .npy extension"

        np.save(save_path, imaging.get_video())


class NumpySegmentationExtractor(SegmentationExtractor):
    """
    NumpySegmentationExtractor objects are built to contain all data coming from
    a file format for which there is currently no support. To construct this,
    all data must be entered manually as arguments.
    """

<<<<<<< HEAD
    def __init__(self, image_masks, signal, accepted_lst=None,
                 summary_image=None, roi_ids=None,
                 roi_locations=None, sampling_frequency=None,
=======
    def __init__(self, image_masks, signal,
                 rawfileloc=None, accepted_lst=None,
                 mean_image=None, correlation_image=None,
                 roi_idx=None, roi_locs=None, samp_freq=None,
>>>>>>> 20180382
                 rejected_list=None, channel_names=None,
                 movie_dims=None):
        """
        Parameters:
        ----------
<<<<<<< HEAD
        image_masks: np.ndarray
            Binary image for each of the regions of interest (num_rois x size_x x size_y)
        signal: np.ndarray
            Fluorescence response of each of the ROI in time
        summary_image: np.ndarray
            Mean or the correlation image
=======
        file_path: str
            The location of the folder containing the custom file format.
        image_masks: np.ndarray
            Binary image for each of the regions of interest
        signal: np.ndarray
            Fluorescence response of each of the ROI in time
        mean_image: np.ndarray
            Mean image
        correlation_image: np.ndarray
            correlation image
>>>>>>> 20180382
        roi_idx: int list
            Unique ids of the ROIs if any
        roi_locs: np.ndarray
            x and y location representative of ROI mask
        samp_freq: float
            Frame rate of the movie
        rejected_list: list
            list of ROI ids that are rejected manually or via automated rejection
        channel_names: list
            list of strings representing channel names
        movie_dims: list
            height x width of the movie
        """
        SegmentationExtractor.__init__(self)
<<<<<<< HEAD
        if isinstance(image_masks, (str, Path)):
            image_masks = Path(image_masks)
            signal = Path(signal)
            if image_masks.is_file():
                assert image_masks.suffix == '.npy', "'image_masks' file is not a numpy file (.npy)"
                assert signal.suffix == '.npy', "'signal' file is not a numpy file (.npy)"

                self.is_dumpable = True
                self.image_masks = np.load(image_masks, mmap_mode='r')
                self._roi_response = np.load(signal, mmap_mode='r')
                self._kwargs = {'image_masks': str(Path(image_masks).absolute()),
                                'signal': str(Path(signal).absolute())}
            else:
                raise ValueError("'timeeseries' is does not exist")
        elif isinstance(image_masks, np.ndarray):
            assert isinstance(signal, np.ndarray)
            self.is_dumpable = False
            self.image_masks = image_masks
            self._roi_response = signal
            self._kwargs = {'image_masks': image_masks,
                            'signal': signal}
        else:
            raise TypeError("'image_masks' can be a str or a numpy array")
        self._roi_response_dict = {'Fluorescence': self._roi_response}
        self._movie_dims = movie_dims if movie_dims is not None else image_masks.shape
        self._summary_image = summary_image
        if roi_ids is None:
            self._roi_ids = list(np.arange(len(image_masks)))
        else:
            self._roi_ids = roi_ids
        self._roi_locs = roi_locations
        self._sampling_frequency = sampling_frequency
=======
        self.image_masks = image_masks
        self._roi_response_raw = signal
        self._movie_dims = movie_dims if movie_dims is not None else image_masks.shape
        self._image_mean = mean_image
        self._image_correlation = correlation_image
        self._raw_movie_file_location = rawfileloc
        self._roi_ids = roi_idx
        self._roi_locs = roi_locs
        self._sampling_frequency = samp_freq
>>>>>>> 20180382
        self._channel_names = channel_names
        self._rejected_list = rejected_list
        self._accepted_list = accepted_lst

    @property
    def image_dims(self):
        return list(self.image_masks.shape[0:2])

    def get_accepted_list(self):
        if self._accepted_list is None:
            return list(range(self.get_num_rois()))
        else:
            return self._accepted_list

    def get_rejected_list(self):
        if self._rejected_list is None:
            return [a for a in range(self.get_num_rois()) if a not in set(self.get_accepted_list())]
        else:
            return self._rejected_list

    @property
    def roi_locations(self):
        if self._roi_locs is None:
            num_ROIs = self.get_num_rois()
            raw_images = self.image_masks
            roi_location = np.ndarray([2, num_ROIs], dtype='int')
            for i in range(num_ROIs):
                temp = np.where(raw_images[:, :, i] == np.amax(raw_images[:, :, i]))
                roi_location[:, i] = np.array([np.median(temp[0]), np.median(temp[1])]).T
            return roi_location
        else:
            return self._roi_locs

    @staticmethod
    def write_segmentation(segmentation_object, savepath):
        raise NotImplementedError

    # defining the abstract class enformed methods:
    def get_roi_ids(self):
<<<<<<< HEAD
        return self._roi_ids

    def get_roi_locations(self, roi_ids=None):
        if roi_ids is None:
            return self.roi_locations
        else:
            roi_idx = [np.where(np.array(i) == self.roi_ids)[0] for i in roi_ids]
            ele = [i for i, j in enumerate(roi_idx) if j.size == 0]
            roi_idx_ = [j[0] for i, j in enumerate(roi_idx) if i not in ele]
            return self.roi_locations[:, roi_idx_]

    def get_num_frames(self):
        return self._roi_response.shape[1]

    def get_traces(self, roi_ids=None, start_frame=None, end_frame=None):
        if start_frame is None:
            start_frame = 0
        if end_frame is None:
            end_frame = self.get_num_frames() + 1
        if roi_ids is None:
            roi_idx_ = list(range(self.get_num_rois()))
        else:
            roi_idx = [np.where(np.array(i) == self.roi_ids)[0] for i in roi_ids]
            ele = [i for i, j in enumerate(roi_idx) if j.size == 0]
            roi_idx_ = [j[0] for i, j in enumerate(roi_idx) if i not in ele]
        return self._roi_response[roi_idx_, start_frame:end_frame]

    def get_roi_image_masks(self, roi_ids=None):
        if roi_ids is None:
            roi_idx_ = range(self.get_num_rois())
        else:
            roi_idx = [np.where(np.array(i) == self.roi_ids)[0] for i in roi_ids]
            ele = [i for i, j in enumerate(roi_idx) if j.size == 0]
            roi_idx_ = [j[0] for i, j in enumerate(roi_idx) if i not in ele]
        return self.image_masks[:, :, roi_idx_]

    def get_roi_pixel_masks(self, roi_ids=None):
        pass

    def get_images(self):
        return {'Images': {'meanImg': self._summary_image}}
=======
        if self._roi_ids is None:
            return list(range(self.get_num_rois()))
        else:
            return self._roi_ids
>>>>>>> 20180382

    def get_image_size(self):
        return self._movie_dims
<|MERGE_RESOLUTION|>--- conflicted
+++ resolved
@@ -11,7 +11,6 @@
 
     def __init__(self, timeseries, sampling_frequency, channel_names=None):
         ImagingExtractor.__init__(self)
-<<<<<<< HEAD
 
         if isinstance(timeseries, (str, Path)):
             timeseries = Path(timeseries)
@@ -34,12 +33,6 @@
         self._sampling_frequency = float(sampling_frequency)
 
         self._sampling_frequency = sampling_frequency
-=======
-        self.file_path = Path(file_path)
-        self._sampling_frequency = sampling_frequency
-        assert self.file_path.suffix == '.npy'
-        self._video = np.load(self.file_path, mmap_mode='r')
->>>>>>> 20180382
         self._channel_names = channel_names
 
         self._num_channels, self._num_frames, self._size_x, self._size_y = get_video_shape(self._video)
@@ -102,29 +95,15 @@
     all data must be entered manually as arguments.
     """
 
-<<<<<<< HEAD
-    def __init__(self, image_masks, signal, accepted_lst=None,
-                 summary_image=None, roi_ids=None,
-                 roi_locations=None, sampling_frequency=None,
-=======
     def __init__(self, image_masks, signal,
                  rawfileloc=None, accepted_lst=None,
                  mean_image=None, correlation_image=None,
-                 roi_idx=None, roi_locs=None, samp_freq=None,
->>>>>>> 20180382
+                 roi_ids=None, roi_locations=None, sampling_frequency=None,
                  rejected_list=None, channel_names=None,
                  movie_dims=None):
         """
         Parameters:
         ----------
-<<<<<<< HEAD
-        image_masks: np.ndarray
-            Binary image for each of the regions of interest (num_rois x size_x x size_y)
-        signal: np.ndarray
-            Fluorescence response of each of the ROI in time
-        summary_image: np.ndarray
-            Mean or the correlation image
-=======
         file_path: str
             The location of the folder containing the custom file format.
         image_masks: np.ndarray
@@ -135,10 +114,9 @@
             Mean image
         correlation_image: np.ndarray
             correlation image
->>>>>>> 20180382
-        roi_idx: int list
+        roi_ids: int list
             Unique ids of the ROIs if any
-        roi_locs: np.ndarray
+        roi_locations: np.ndarray
             x and y location representative of ROI mask
         samp_freq: float
             Frame rate of the movie
@@ -150,7 +128,6 @@
             height x width of the movie
         """
         SegmentationExtractor.__init__(self)
-<<<<<<< HEAD
         if isinstance(image_masks, (str, Path)):
             image_masks = Path(image_masks)
             signal = Path(signal)
@@ -160,7 +137,7 @@
 
                 self.is_dumpable = True
                 self.image_masks = np.load(image_masks, mmap_mode='r')
-                self._roi_response = np.load(signal, mmap_mode='r')
+                self._roi_response_raw = np.load(signal, mmap_mode='r')
                 self._kwargs = {'image_masks': str(Path(image_masks).absolute()),
                                 'signal': str(Path(signal).absolute())}
             else:
@@ -169,31 +146,21 @@
             assert isinstance(signal, np.ndarray)
             self.is_dumpable = False
             self.image_masks = image_masks
-            self._roi_response = signal
+            self._roi_response_raw = signal
             self._kwargs = {'image_masks': image_masks,
                             'signal': signal}
         else:
             raise TypeError("'image_masks' can be a str or a numpy array")
-        self._roi_response_dict = {'Fluorescence': self._roi_response}
-        self._movie_dims = movie_dims if movie_dims is not None else image_masks.shape
-        self._summary_image = summary_image
-        if roi_ids is None:
-            self._roi_ids = list(np.arange(len(image_masks)))
-        else:
-            self._roi_ids = roi_ids
-        self._roi_locs = roi_locations
-        self._sampling_frequency = sampling_frequency
-=======
-        self.image_masks = image_masks
-        self._roi_response_raw = signal
         self._movie_dims = movie_dims if movie_dims is not None else image_masks.shape
         self._image_mean = mean_image
         self._image_correlation = correlation_image
         self._raw_movie_file_location = rawfileloc
-        self._roi_ids = roi_idx
-        self._roi_locs = roi_locs
-        self._sampling_frequency = samp_freq
->>>>>>> 20180382
+        if roi_ids is None:
+            self._roi_ids = list(np.arange(len(image_masks)))
+        else:
+            self._roi_ids = roi_ids
+        self._roi_locs = roi_locations
+        self._sampling_frequency = sampling_frequency
         self._channel_names = channel_names
         self._rejected_list = rejected_list
         self._accepted_list = accepted_lst
@@ -233,54 +200,10 @@
 
     # defining the abstract class enformed methods:
     def get_roi_ids(self):
-<<<<<<< HEAD
-        return self._roi_ids
-
-    def get_roi_locations(self, roi_ids=None):
-        if roi_ids is None:
-            return self.roi_locations
-        else:
-            roi_idx = [np.where(np.array(i) == self.roi_ids)[0] for i in roi_ids]
-            ele = [i for i, j in enumerate(roi_idx) if j.size == 0]
-            roi_idx_ = [j[0] for i, j in enumerate(roi_idx) if i not in ele]
-            return self.roi_locations[:, roi_idx_]
-
-    def get_num_frames(self):
-        return self._roi_response.shape[1]
-
-    def get_traces(self, roi_ids=None, start_frame=None, end_frame=None):
-        if start_frame is None:
-            start_frame = 0
-        if end_frame is None:
-            end_frame = self.get_num_frames() + 1
-        if roi_ids is None:
-            roi_idx_ = list(range(self.get_num_rois()))
-        else:
-            roi_idx = [np.where(np.array(i) == self.roi_ids)[0] for i in roi_ids]
-            ele = [i for i, j in enumerate(roi_idx) if j.size == 0]
-            roi_idx_ = [j[0] for i, j in enumerate(roi_idx) if i not in ele]
-        return self._roi_response[roi_idx_, start_frame:end_frame]
-
-    def get_roi_image_masks(self, roi_ids=None):
-        if roi_ids is None:
-            roi_idx_ = range(self.get_num_rois())
-        else:
-            roi_idx = [np.where(np.array(i) == self.roi_ids)[0] for i in roi_ids]
-            ele = [i for i, j in enumerate(roi_idx) if j.size == 0]
-            roi_idx_ = [j[0] for i, j in enumerate(roi_idx) if i not in ele]
-        return self.image_masks[:, :, roi_idx_]
-
-    def get_roi_pixel_masks(self, roi_ids=None):
-        pass
-
-    def get_images(self):
-        return {'Images': {'meanImg': self._summary_image}}
-=======
         if self._roi_ids is None:
             return list(range(self.get_num_rois()))
         else:
             return self._roi_ids
->>>>>>> 20180382
 
     def get_image_size(self):
-        return self._movie_dims
+        return self._movie_dims