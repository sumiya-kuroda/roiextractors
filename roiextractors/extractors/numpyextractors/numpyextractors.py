import numpy as np
from pathlib import Path
from ...imagingextractor import ImagingExtractor
from ...segmentationextractor import SegmentationExtractor
from ...extraction_tools import check_get_frames_args, get_video_shape, _pixel_mask_extractor


class NumpyImagingExtractor(ImagingExtractor):
    extractor_name = 'NumpyImagingExtractor'
    is_writable = True

    def __init__(self, timeseries, sampling_frequency, channel_names=None):
        ImagingExtractor.__init__(self)

        if isinstance(timeseries, (str, Path)):
            timeseries = Path(timeseries)
            if timeseries.is_file():
                assert timeseries.suffix == '.npy', "'timeseries' file is not a numpy file (.npy)"
                self.is_dumpable = True
                self._video = np.load(timeseries, mmap_mode='r')
                self._kwargs = {'timeseries': str(Path(timeseries).absolute()),
                                'sampling_frequency': sampling_frequency}
            else:
                raise ValueError("'timeeseries' is does not exist")
        elif isinstance(timeseries, np.ndarray):
            self.is_dumpable = False
            self._video = timeseries
            self._kwargs = {'timeseries': timeseries,
                            'sampling_frequency': sampling_frequency}
        else:
            raise TypeError("'timeseries' can be a str or a numpy array")

        self._sampling_frequency = float(sampling_frequency)

        self._sampling_frequency = sampling_frequency
        self._channel_names = channel_names

        self._num_channels, self._num_frames, self._size_x, self._size_y = get_video_shape(self._video)

        if len(self._video.shape) == 3:
            # check if this converts to np.ndarray
            self._video = self._video[np.newaxis, :]

        if self._channel_names is not None:
            assert len(self._channel_names) == self._num_channels, "'channel_names' length is different than number " \
                                                                   "of channels"
        else:
            self._channel_names = [f'channel_{ch}' for ch in range(self._num_channels)]

    @check_get_frames_args
    def get_frames(self, frame_idxs, channel=0):
        return self._video[channel, frame_idxs]

<<<<<<< HEAD
    @check_get_videos_args
    def get_video(self, start_frame=None, end_frame=None, channel=0):
        video = self._video[channel, start_frame:end_frame]
        return video

=======
>>>>>>> c9de69e2
    def get_image_size(self):
        return [self._size_x, self._size_y]

    def get_num_frames(self):
        return self._num_frames

    def get_sampling_frequency(self):
        return self._sampling_frequency

    def get_channel_names(self):
        """List of  channels in the recoding.

        Returns
        -------
        channel_names: list
            List of strings of channel names
        """
        return self._channel_names

    def get_num_channels(self):
        """Total number of active channels in the recording

        Returns
        -------
        no_of_channels: int
            integer count of number of channels
        """
        return self._num_channels

    @staticmethod
    def write_imaging(imaging, save_path):
        save_path = Path(save_path)
        assert save_path.suffix == '.npy', "'save_path' should havve a .npy extension"

        np.save(save_path, imaging.get_video())


class NumpySegmentationExtractor(SegmentationExtractor):
    """
    NumpySegmentationExtractor objects are built to contain all data coming from
    a file format for which there is currently no support. To construct this,
    all data must be entered manually as arguments.
    """

    def __init__(self, filepath=None, image_masks=None,
                 pixel_masks=None, signal=None,
                 rawfileloc=None, accepted_lst=None,
                 summary_image=None, roi_idx=None,
                 roi_locs=None, samp_freq=None,
                 rejected_list=None, channel_names=None,
                 movie_dims=None):
        """
        Parameters:
        ----------
        filepath: str
            The location of the folder containing the custom file format.
        image_masks: np.ndarray (dimensions: image width x height x # of ROIs)
            Binary image for each of the regions of interest
        pixel_masks: list
            list of np.ndarray (dimensions: no_pixels X 2) pixel mask for every ROI
        signal: np.ndarray (dimensions: # of ROIs x # timesteps)
            Fluorescence response of each of the ROI in time
        summary_image: np.ndarray (dimensions: d1 x d2)
            Mean or the correlation image
        roi_idx: int list (length is # of ROIs)
            Unique ids of the ROIs if any
        roi_locs: np.ndarray (dimensions: # of ROIs x 2)
            x and y location representative of ROI mask
        samp_freq: float
            Frame rate of the movie
        rejected_list: list
            list of ROI ids that are rejected manually or via automated rejection
        channel_names: list
            list of strings representing channel names
        movie_dims: list(2-D)
            height x width of the movie
        """
        SegmentationExtractor.__init__(self)
        self.filepath = filepath
        if image_masks is None:
            self.image_masks = np.empty([0, 0, 0])
        if pixel_masks is None:
            self.pixel_masks = pixel_masks
        if signal is None:#initialize with a empty value
            self._roi_response = np.empty([0, 0])
        else:
            self._roi_response = signal
        self._roi_response_dict = {'Fluorescence': self._roi_response}
        self._movie_dims = movie_dims
        self._summary_image = summary_image
        self._raw_movie_file_location = rawfileloc
        self._roi_ids = roi_idx
        self._roi_locs = roi_locs
        self._sampling_frequency = samp_freq
        self._channel_names = channel_names
        self._rejected_list = rejected_list
        self._accepted_list = accepted_lst

    @property
    def image_dims(self):
        return list(self.image_masks.shape[0:2])

    def get_accepted_list(self):
        if self._accepted_list is None:
            return list(range(self.no_rois))
        else:
            return self._accepted_list

    def get_rejected_list(self):
        if self._rejected_list is None:
            return [a for a in range(self.no_rois) if a not in set(self.get_accepted_list())]
        else:
            return self._rejected_list

    @property
    def roi_locations(self):
        if self._roi_locs is None:
            no_ROIs = self.no_rois
            raw_images = self.image_masks
            roi_location = np.ndarray([2, no_ROIs], dtype='int')
            for i in range(no_ROIs):
                temp = np.where(raw_images[:, :, i] == np.amax(raw_images[:, :, i]))
                roi_location[:, i] = np.array([np.median(temp[0]), np.median(temp[1])]).T
            return roi_location
        else:
            return self._roi_locs

    @staticmethod
    def write_segmentation(segmentation_object, savepath):
        raise NotImplementedError

    # defining the abstract class enformed methods:
    def get_roi_ids(self):
        if self._roi_ids is None:
            return list(range(self.no_rois))
        else:
            return self._roi_ids

    def get_num_rois(self):
        return self.image_masks.shape[2]

    def get_roi_locations(self, roi_ids=None):
        if roi_ids is None:
            return self.roi_locations
        else:
            roi_idx = [np.where(np.array(i) == self.roi_ids)[0] for i in roi_ids]
            ele = [i for i, j in enumerate(roi_idx) if j.size == 0]
            roi_idx_ = [j[0] for i, j in enumerate(roi_idx) if i not in ele]
            return self.roi_locations[:, roi_idx_]

    def get_num_frames(self):
        return self._roi_response.shape[1]

    def get_traces(self, roi_ids=None, start_frame=None, end_frame=None):
        if start_frame is None:
            start_frame = 0
        if end_frame is None:
            end_frame = self.get_num_frames() + 1
        if roi_ids is None:
            roi_idx_ = list(range(self.get_num_rois()))
        else:
            roi_idx = [np.where(np.array(i) == self.roi_ids)[0] for i in roi_ids]
            ele = [i for i, j in enumerate(roi_idx) if j.size == 0]
            roi_idx_ = [j[0] for i, j in enumerate(roi_idx) if i not in ele]
        return self._roi_response[roi_idx_, start_frame:end_frame]

    def get_roi_image_masks(self, roi_ids=None):
        if roi_ids is None:
            roi_idx_ = range(self.get_num_rois())
        else:
            roi_idx = [np.where(np.array(i) == self.roi_ids)[0] for i in roi_ids]
            ele = [i for i, j in enumerate(roi_idx) if j.size == 0]
            roi_idx_ = [j[0] for i, j in enumerate(roi_idx) if i not in ele]
        return self.image_masks[:, :, roi_idx_]

    def get_roi_pixel_masks(self, roi_ids=None):
        if roi_ids is None:
            roi_idx_ = self.roi_ids
        else:
            roi_idx = [np.where(i == self.roi_ids)[0] for i in roi_ids]
            ele = [i for i, j in enumerate(roi_idx) if j.size == 0]
            roi_idx_ = [j[0] for i, j in enumerate(roi_idx) if i not in ele]
        temp = np.empty((1, 4))
        for i, roiid in enumerate(roi_idx_):
            temp = \
                np.append(temp, self.pixel_masks[self.pixel_masks[:, 3] == roiid, :], axis=0)
        return temp[1::, :]

    def get_images(self):
        return {'Images': {'meanImg': self._summary_image}}

    def get_image_size(self):
        return self._movie_dims<|MERGE_RESOLUTION|>--- conflicted
+++ resolved
@@ -51,14 +51,6 @@
     def get_frames(self, frame_idxs, channel=0):
         return self._video[channel, frame_idxs]
 
-<<<<<<< HEAD
-    @check_get_videos_args
-    def get_video(self, start_frame=None, end_frame=None, channel=0):
-        video = self._video[channel, start_frame:end_frame]
-        return video
-
-=======
->>>>>>> c9de69e2
     def get_image_size(self):
         return [self._size_x, self._size_y]
 
