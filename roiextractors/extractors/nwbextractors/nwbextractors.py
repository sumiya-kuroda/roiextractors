import os
import uuid
from collections import abc
from datetime import datetime
from pathlib import Path
from warnings import warn

import numpy as np
from lazy_ops import DatasetView

from ...extraction_tools import FloatType, IntType, \
    check_get_frames_args, check_get_videos_args, dict_recursive_update
from ...extraction_tools import PathType
from ...imagingextractor import ImagingExtractor
from ...multisegmentationextractor import MultiSegmentationExtractor
from ...segmentationextractor import SegmentationExtractor

try:
    from pynwb import NWBHDF5IO, TimeSeries, NWBFile
    from pynwb.base import Images
    from pynwb.image import GrayscaleImage
    from pynwb.ophys import ImageSegmentation, Fluorescence, OpticalChannel, TwoPhotonSeries, DfOverF
    from pynwb.file import Subject
    from pynwb.device import Device
    from hdmf.data_utils import DataChunkIterator
    from hdmf.backends.hdf5.h5_utils import H5DataIO

    HAVE_NWB = True
except ModuleNotFoundError:
    HAVE_NWB = False


def check_nwb_install():
    assert HAVE_NWB, "To use the Nwb extractors, install pynwb: \n\n pip install pynwb\n\n"


def set_dynamic_table_property(dynamic_table, ids, row_ids, property_name, values, index=False,
                               default_value=np.nan, description='no description'):
    check_nwb_install()
    if not isinstance(row_ids, list) or not all(isinstance(x, int) for x in row_ids):
        raise TypeError("'ids' must be a list of integers")
    if any([i not in ids for i in row_ids]):
        raise ValueError("'ids' contains values outside the range of existing ids")
    if not isinstance(property_name, str):
        raise TypeError("'property_name' must be a string")
    if len(row_ids) != len(values) and index is False:
        raise ValueError("'ids' and 'values' should be lists of same size")

    if index is False:
        if property_name in dynamic_table:
            for (row_id, value) in zip(row_ids, values):
                dynamic_table[property_name].data[ids.index(row_id)] = value
        else:
            col_data = [default_value] * len(ids)  # init with default val
            for (row_id, value) in zip(row_ids, values):
                col_data[ids.index(row_id)] = value
            dynamic_table.add_column(
                name=property_name,
                description=description,
                data=col_data,
                index=index
            )
    else:
        if property_name in dynamic_table:
            raise NotImplementedError
        else:
            dynamic_table.add_column(
                name=property_name,
                description=description,
                data=values,
                index=index
            )


def get_dynamic_table_property(dynamic_table, *, row_ids=None, property_name):
    all_row_ids = list(dynamic_table.id[:])
    if row_ids is None:
        row_ids = all_row_ids
    return [dynamic_table[property_name][all_row_ids.index(x)] for x in row_ids]


def update_dict(d, u):
    for k, v in u.items():
        if isinstance(v, abc.Mapping):
            d[k] = update_dict(d.get(k, {}), v)
        else:
            d[k] = v
    return d


def get_default_nwb_metadata():
<<<<<<< HEAD
    metadata = {'NWBFile': {'session_start_time': datetime(1970,1,1),
=======
    metadata = {'NWBFile': {'session_start_time': datetime.now(),
>>>>>>> 34da7e0c
                            'identifier': str(uuid.uuid4()),
                            'session_description': 'no description'},
                'Ophys': {'Device': [{'name': 'Microscope'}],
                          'Fluorescence': {'roi_response_series': [{'name': 'RoiResponseSeries',
                                                                    'description': 'array of raw fluorescence traces'}]},
                          'ImageSegmentation': {'plane_segmentations': [{'description': 'Segmented ROIs',
                                                                         'name': 'PlaneSegmentation'}]},
                          'ImagingPlane': [{'name': 'ImagingPlane',
                                            'description': 'no description',
                                            'excitation_lambda': np.nan,
                                            'indicator': 'unknown',
                                            'location': 'unknown',
                                            'optical_channel': [{'name': 'OpticalChannel',
                                                                 'emission_lambda': np.nan,
                                                                 'description': 'no description'}]}],
                          'TwoPhotonSeries': [{'name': 'TwoPhotonSeries',
                                               'description': 'no description',
                                               'comments': 'Generalized from RoiInterface'}]}}
    return metadata


class NwbImagingExtractor(ImagingExtractor):
    """
    Class used to extract data from the NWB data format. Also implements a
    static method to write any format specific object to NWB.
    """

    extractor_name = 'NwbImaging'
    installed = HAVE_NWB  # check at class level if installed or not
    is_writable = True
    mode = 'file'
    installation_mesg = "To use the Nwb Extractor run:\n\n pip install pynwb\n\n"  # error message when not installed

    def __init__(self, file_path: PathType, optical_series_name: str = 'TwoPhotonSeries'):
        """
        Parameters
        ----------
        file_path: str
            The location of the folder containing dataset.nwb file
        optical_series_name: str (optional)
            optical series to extract data from
        """
        assert HAVE_NWB, self.installation_mesg
        ImagingExtractor.__init__(self)
        self._path = file_path

        self.io = NWBHDF5IO(self._path, 'r')
        self.nwbfile = self.io.read()
        if optical_series_name is not None:
            self._optical_series_name = optical_series_name
        else:
            a_names = list(self.nwbfile.acquisition)
            if len(a_names) > 1:
                raise ValueError('More than one acquisition found. You must specify two_photon_series.')
            if len(a_names) == 0:
                raise ValueError('No acquisitions found in the .nwb file.')
            self._optical_series_name = a_names[0]

        opts = self.nwbfile.acquisition[self._optical_series_name]
        assert isinstance(opts, TwoPhotonSeries), "The optical series must be of type pynwb.TwoPhotonSeries"

        # TODO if external file --> return another proper extractor (e.g. TiffImagingExtractor)
        assert opts.external_file is None, "Only 'raw' format is currently supported"

        if hasattr(opts, 'timestamps') and opts.timestamps:
            self._sampling_frequency = 1. / np.median(np.diff(opts.timestamps))
            self._imaging_start_time = opts.timestamps[0]
        else:
            self._sampling_frequency = opts.rate
            self._imaging_start_time = opts.get(os, 'starting_time', 0.)

        if len(opts.data.shape) == 3:
            self._num_frames, self._size_x, self._size_y = opts.data.shape
            self._num_channels = 1
            self._channel_names = opts.imaging_plane.optical_channel[0].name
        else:
            raise NotImplementedError("4D volumetric data are currently not supported")

        # Fill epochs dictionary
        self._epochs = {}
        if self.nwbfile.epochs is not None:
            df_epochs = self.nwbfile.epochs.to_dataframe()
            # TODO implement add_epoch() method in base class
            self._epochs = {row['tags'][0]: {
                'start_frame': self.time_to_frame(row['start_time']),
                'end_frame': self.time_to_frame(row['stop_time'])}
                for _, row in df_epochs.iterrows()}

        self._kwargs = {'file_path': str(Path(file_path).absolute()),
                        'optical_series_name': optical_series_name}

    def __del__(self):
        self.io.close()

    def time_to_frame(self, time: FloatType):
        return int((time - self._imaging_start_time) * self.get_sampling_frequency())

    def frame_to_time(self, frame: IntType):
        return float(frame / self.get_sampling_frequency() + self._imaging_start_time)

    def make_nwb_metadata(self, nwbfile, opts):
        # Metadata dictionary - useful for constructing a nwb file
        self.nwb_metadata = dict(
            NWBFile=dict(
                session_description=nwbfile.session_description,
                identifier=nwbfile.identifier,
                session_start_time=nwbfile.session_start_time,
                institution=nwbfile.institution,
                lab=nwbfile.lab
            ),
            Ophys=dict(
                Device=[
                    dict(name=dev) for dev in nwbfile.devices
                ],
                TwoPhotonSeries=[
                    dict(
                        name=opts.name
                    )
                ]
            )
        )

    # TODO use lazy_ops
    @check_get_frames_args
    def get_frames(self, frame_idxs, channel=0):
        opts = self.nwbfile.acquisition[self._optical_series_name]
        if frame_idxs.size > 1 and np.all(np.diff(frame_idxs) > 0):
            return opts.data[frame_idxs]
        else:
            sorted_idxs = np.sort(frame_idxs)
            argsorted_idxs = np.argsort(frame_idxs)
            return opts.data[sorted_idxs][argsorted_idxs]

    @check_get_videos_args
    def get_video(self, start_frame=None, end_frame=None, channel=0):
        opts = self.nwbfile.acquisition[self._optical_series_name]
        video = opts.data[start_frame:end_frame]
        return video

    def get_image_size(self):
        return [self._size_x, self._size_y]

    def get_num_frames(self):
        return self._num_frames

    def get_sampling_frequency(self):
        return self._sampling_frequency

    def get_channel_names(self):
        """List of  channels in the recoding.

        Returns
        -------
        channel_names: list
            List of strings of channel names
        """
        return self._channel_names

    def get_num_channels(self):
        """Total number of active channels in the recording

        Returns
        -------
        no_of_channels: int
            integer count of number of channels
        """
        return self._num_channels

    @staticmethod
    def add_devices(imaging, nwbfile, metadata):
        # Devices
        metadata = dict_recursive_update(get_default_nwb_metadata(), metadata)
        # Tests if devices exist in nwbfile, if not create them from metadata
        for dev in metadata['Ophys']['Device']:
            if dev['name'] not in nwbfile.devices:
                nwbfile.create_device(name=dev['name'])

        return nwbfile

    @staticmethod
    def add_two_photon_series(imaging, nwbfile, metadata, num_chunks=10):
        """
        Auxiliary static method for nwbextractor.
        Adds two photon series from imaging object as TwoPhotonSeries to nwbfile object.
        """
        metadata = dict_recursive_update(get_default_nwb_metadata(), metadata)
        metadata = update_dict(metadata, NwbImagingExtractor.get_nwb_metadata(imaging))
        # Tests if ElectricalSeries already exists in acquisition
        nwb_es_names = [ac for ac in nwbfile.acquisition]
        opts = metadata['Ophys']['TwoPhotonSeries'][0]
        if opts['name'] not in nwb_es_names:
            # retrieve device
            device = nwbfile.devices[list(nwbfile.devices.keys())[0]]
            metadata['Ophys']['ImagingPlane'][0]['optical_channel'] = \
                [OpticalChannel(**i) for i in metadata['Ophys']['ImagingPlane'][0]['optical_channel']]
            metadata['Ophys']['ImagingPlane'][0] = update_dict(metadata['Ophys']['ImagingPlane'][0], {'device': device})

            imaging_plane = nwbfile.create_imaging_plane(**metadata['Ophys']['ImagingPlane'][0])

            def data_generator(imaging, num_chunks):
                num_frames = imaging.get_num_frames()
                # chunk size is not None
                chunk_size = num_frames//num_chunks
                if num_frames%chunk_size > 0:
                    num_chunks += 1
                for i in range(num_chunks):
                    video = imaging.get_video(start_frame=i*chunk_size,
                                              end_frame=min((i + 1)*chunk_size, num_frames))
                    data = np.squeeze(video)
                    yield data

            data = H5DataIO(DataChunkIterator(data_generator(imaging, num_chunks)), compression=True)

            # using internal data. this data will be stored inside the NWB file
            metadata['Ophys']['TwoPhotonSeries'][0] = update_dict(metadata['Ophys']['TwoPhotonSeries'][0],
                                                                  dict(data=data,
                                                                       imaging_plane=imaging_plane))
            ophys_ts = TwoPhotonSeries(**metadata['Ophys']['TwoPhotonSeries'][0])

            nwbfile.add_acquisition(ophys_ts)

        return nwbfile

    @staticmethod
    def add_epochs(imaging, nwbfile):
        """
        Auxiliary static method for nwbextractor.
        Adds epochs from recording object to nwbfile object.
        """
        # add/update epochs
        for (name, ep) in imaging._epochs.items():
            if nwbfile.epochs is None:
                nwbfile.add_epoch(
                    start_time=imaging.frame_to_time(ep['start_frame']),
                    stop_time=imaging.frame_to_time(ep['end_frame']),
                    tags=name
                )
            else:
                if [name] in nwbfile.epochs['tags'][:]:
                    ind = nwbfile.epochs['tags'][:].index([name])
                    nwbfile.epochs['start_time'].data[ind] = imaging.frame_to_time(ep['start_frame'])
                    nwbfile.epochs['stop_time'].data[ind] = imaging.frame_to_time(ep['end_frame'])
                else:
                    nwbfile.add_epoch(
                        start_time=imaging.frame_to_time(ep['start_frame']),
                        stop_time=imaging.frame_to_time(ep['end_frame']),
                        tags=name
                    )

        return nwbfile

    @staticmethod
    def get_nwb_metadata(imgextractor: ImagingExtractor):
        """
        Converts metadata from the segmentation into nwb specific metadata
        Parameters
        ----------
        imgextractor: ImagingExtractor
        """
        metadata = get_default_nwb_metadata()
        # Optical Channel name:
        for i in range(imgextractor.get_num_channels()):
            ch_name = imgextractor.get_channel_names()[i]
            if i == 0:
                metadata['Ophys']['ImagingPlane'][0]['optical_channel'][i]['name'] = ch_name
            else:
                metadata['Ophys']['ImagingPlane'][0]['optical_channel'].append(dict(
                    name=ch_name,
                    emission_lambda=np.nan,
                    description=f'{ch_name} description'
                ))

        # set imaging plane rate:
        rate = np.float(
            'NaN') if imgextractor.get_sampling_frequency() is None else imgextractor.get_sampling_frequency()
        # adding imaging_rate:
        metadata['Ophys']['ImagingPlane'][0].update(imaging_rate=rate)
        # TwoPhotonSeries update:
        metadata['Ophys']['TwoPhotonSeries'][0].update(
            dimension=imgextractor.get_image_size())
        # remove what Segmentation extractor will input:
        _ = metadata['Ophys'].pop('ImageSegmentation')
        _ = metadata['Ophys'].pop('Fluorescence')
        return metadata

    @staticmethod
    def write_imaging(imaging: ImagingExtractor, save_path: PathType = None, nwbfile=None,
                      metadata: dict = None, overwrite: bool = False, num_chunks: int = 10):
        """
        Parameters
        ----------
        imaging: ImagingExtractor
            The imaging extractor object to be written to nwb
        save_path: PathType
            Required if an nwbfile is not passed. Must be the path to the nwbfile
            being appended, otherwise one is created and written.
        nwbfile: NWBFile
            Required if a save_path is not specified. If passed, this function
            will fill the relevant fields within the nwbfile. E.g., calling

            roiextractors.NwbImagingExtractor.write_imaging(
                my_imaging_extractor, my_nwbfile
            )

            will result in the appropriate changes to the my_nwbfile object.
        metadata: dict
            metadata info for constructing the nwb file (optional).
        overwrite: bool
            If True and save_path is existing, it is overwritten
        num_chunks: int
            Number of chunks for writing data to file
        """
        assert HAVE_NWB, NwbImagingExtractor.installation_mesg

        assert save_path is None or nwbfile is None, \
            'Either pass a save_path location, or nwbfile object, but not both!'

        if nwbfile is not None:
            assert isinstance(nwbfile, NWBFile), "'nwbfile' should be of type pynwb.NWBFile"

        # Update any previous metadata with user passed dictionary
        if metadata is None:
            metadata = dict()
        if hasattr(imaging, 'nwb_metadata'):
            metadata = update_dict(imaging.nwb_metadata, metadata)
        # update with default arguments:
        metadata = dict_recursive_update(NwbImagingExtractor.get_nwb_metadata(imaging), metadata)
        if nwbfile is None:
            save_path = Path(save_path)
            assert save_path.suffix == '.nwb', "'save_path' file is not an .nwb file"

            if save_path.is_file():
                if not overwrite:
                    read_mode = 'r+'
                else:
                    save_path.unlink()
                    read_mode = 'w'
            else:
                read_mode = 'w'

            with NWBHDF5IO(str(save_path), mode=read_mode) as io:
                if read_mode == 'r+':
                    nwbfile = io.read()
                else:
                    nwbfile = NWBFile(**metadata['NWBFile'])

                    NwbImagingExtractor.add_devices(imaging=imaging,
                                                    nwbfile=nwbfile,
                                                    metadata=metadata)

                    NwbImagingExtractor.add_two_photon_series(imaging=imaging,
                                                              nwbfile=nwbfile,
                                                              metadata=metadata,
                                                              num_chunks=num_chunks)

                    NwbImagingExtractor.add_epochs(imaging=imaging,
                                                   nwbfile=nwbfile)

                # Write to file
                io.write(nwbfile)
        else:
            NwbImagingExtractor.add_devices(imaging=imaging,
                                            nwbfile=nwbfile,
                                            metadata=metadata)

            NwbImagingExtractor.add_two_photon_series(imaging=imaging,
                                                      nwbfile=nwbfile,
                                                      metadata=metadata)

            NwbImagingExtractor.add_epochs(imaging=imaging,
                                           nwbfile=nwbfile)


class NwbSegmentationExtractor(SegmentationExtractor):
    extractor_name = 'NwbSegmentationExtractor'
    installed = True  # check at class level if installed or not
    is_writable = False
    mode = 'file'
    installation_mesg = ""  # error message when not installed

    def __init__(self, file_path: PathType):
        """
        Creating NwbSegmentationExtractor object from nwb file
        Parameters
        ----------
        file_path: str
            .nwb file location
        """
        check_nwb_install()
        SegmentationExtractor.__init__(self)
        if not os.path.exists(file_path):
            raise Exception('file does not exist')

        self.file_path = file_path
        self.image_masks = None
        self._roi_locs = None
        self._accepted_list = None
        self._rejected_list = None
        self._io = NWBHDF5IO(file_path, mode='r')
        self.nwbfile = self._io.read()

        ophys = self.nwbfile.processing.get('ophys')
        if ophys is None:
            raise Exception('could not find ophys processing module in nwbfile')
        else:
            # Extract roi_response:
            fluorescence = None
            dfof = None
            any_roi_response_series_found = False
            if 'Fluorescence' in ophys.data_interfaces:
                fluorescence = ophys.data_interfaces['Fluorescence']
            if 'DfOverF' in ophys.data_interfaces:
                dfof = ophys.data_interfaces['DfOverF']
            if fluorescence is None and dfof is None:
                raise Exception('could not find Fluorescence/DfOverF module in nwbfile')
            for trace_name in ['RoiResponseSeries', 'Dff', 'Neuropil', 'Deconvolved']:
                trace_name_segext = 'raw' if trace_name == 'RoiResponseSeries' else trace_name.lower()
                container = dfof if trace_name == 'Dff' else fluorescence
                if container is not None and trace_name in container.roi_response_series:
                    any_roi_response_series_found = True
                    setattr(self, f'_roi_response_{trace_name_segext}',
                            DatasetView(container.roi_response_series[trace_name].data).lazy_transpose())
                    if self._sampling_frequency is None:
                        self._sampling_frequency = container.roi_response_series[trace_name].rate
            if not any_roi_response_series_found:
                raise Exception(
                    'could not find any of \'RoiResponseSeries\'/\'Dff\'/\'Neuropil\'/\'Deconvolved\' named RoiResponseSeries in nwbfile')

            # Extract image_mask/background:
            if 'ImageSegmentation' in ophys.data_interfaces:
                image_seg = ophys.data_interfaces['ImageSegmentation']
                if 'PlaneSegmentation' in image_seg.plane_segmentations:  # this requirement in nwbfile is enforced
                    ps = image_seg.plane_segmentations['PlaneSegmentation']
                    if 'image_mask' in ps.colnames:
                        self.image_masks = DatasetView(ps['image_mask'].data).lazy_transpose([1, 2, 0])
                    else:
                        raise Exception('could not find any image_masks in nwbfile')
                    if 'RoiCentroid' in ps.colnames:
                        self._roi_locs = ps['RoiCentroid']
                    if 'Accepted' in ps.colnames:
                        self._accepted_list = ps['Accepted'].data[:]
                    if 'Rejected' in ps.colnames:
                        self._rejected_list = ps['Rejected'].data[:]
                    self._roi_idx = np.array(ps.id.data)
                else:
                    raise Exception('could not find any PlaneSegmentation in nwbfile')

            # Extracting stores images as GrayscaleImages:
            if 'SegmentationImages' in ophys.data_interfaces:
                images_container = ophys.data_interfaces['SegmentationImages']
                if 'correlation' in images_container.images:
                    self._image_correlation = images_container.images['correlation'].data[()]
                if 'mean' in images_container.images:
                    self._image_mean = images_container.images['mean'].data[()]

        # Imaging plane:
        if 'ImagingPlane' in self.nwbfile.imaging_planes:
            imaging_plane = self.nwbfile.imaging_planes['ImagingPlane']
            self._channel_names = [i.name for i in imaging_plane.optical_channel]

    def __del__(self):
        self._io.close()

    def get_accepted_list(self):
        if self._accepted_list is None:
            return list(range(self.get_num_rois()))
        else:
            return np.where(self._accepted_list == 1)[0].tolist()

    def get_rejected_list(self):
        return self._rejected_list

    @property
    def roi_locations(self):
        if self._roi_locs is not None:
            return self._roi_locs.data[:].T

    def get_roi_ids(self):
        return self._roi_idx

    def get_image_size(self):
        return self.image_masks.shape[:2]

    @staticmethod
    def get_nwb_metadata(sgmextractor):
        """
        Converts metadata from the segmentation into nwb specific metadata
        Parameters
        ----------
        sgmextractor: SegmentationExtractor
        """
        metadata = get_default_nwb_metadata()
        # Optical Channel name:
        for i in range(sgmextractor.get_num_channels()):
            ch_name = sgmextractor.get_channel_names()[i]
            if i == 0:
                metadata['Ophys']['ImagingPlane'][0]['optical_channel'][i]['name'] = ch_name
            else:
                metadata['Ophys']['ImagingPlane'][0]['optical_channel'].append(dict(
                    name=ch_name,
                    emission_lambda=np.nan,
                    description=f'{ch_name} description'
                ))

        # set roi_response_series rate:
        rate = np.float(
            'NaN') if sgmextractor.get_sampling_frequency() is None else sgmextractor.get_sampling_frequency()
        for trace_name, trace_data in sgmextractor.get_traces_dict().items():
            if trace_name == 'raw':
                if trace_data is not None:
                    metadata['Ophys']['Fluorescence']['roi_response_series'][0].update(rate=rate)
                continue
            if len(trace_data.shape) != 0:
                metadata['Ophys']['Fluorescence']['roi_response_series'].append(dict(
                    name=trace_name.capitalize(),
                    description=f'description of {trace_name} traces',
                    rate=rate
                ))
        # adding imaging_rate:
        metadata['Ophys']['ImagingPlane'][0].update(imaging_rate=rate)
        # remove what imaging extractor will input:
        _ = metadata['Ophys'].pop('TwoPhotonSeries')
        return metadata

    @staticmethod
    def write_segmentation(segext_obj, save_path, plane_num=0, metadata=None, overwrite=True):
        save_path = Path(save_path)
        assert save_path.suffix == '.nwb'
        if save_path.is_file() and not overwrite:
            nwbfile_exist = True
            file_mode = 'r+'
        else:
            if save_path.is_file():
                os.remove(save_path)
            if not save_path.parent.is_dir():
                save_path.parent.mkdir(parents=True)
            nwbfile_exist = False
            file_mode = 'w'

        # parse metadata correctly:
        if isinstance(segext_obj, MultiSegmentationExtractor):
            segext_objs = segext_obj.segmentations
            if metadata is not None:
                assert isinstance(metadata, list), "For MultiSegmentationExtractor enter 'metadata' as a list of " \
                                                   "SegmentationExtractor metadata"
                assert len(metadata) == len(segext_objs), "The 'metadata' argument should be a list with the same " \
                                                          "number of elements as the segmentations in the " \
                                                          "MultiSegmentationExtractor"
        else:
            segext_objs = [segext_obj]
            if metadata is not None and not isinstance(metadata, list):
                metadata = [metadata]
        metadata_base_list = [NwbSegmentationExtractor.get_nwb_metadata(sgobj) for sgobj in segext_objs]

        print(f'writing nwb for {segext_obj.extractor_name}\n')
        # updating base metadata with new:
        for num, data in enumerate(metadata_base_list):
            metadata_input = metadata[num] if metadata else {}
            metadata_base_list[num] = dict_recursive_update(metadata_base_list[num], metadata_input)
        # loop for every plane:
        with NWBHDF5IO(str(save_path), file_mode) as io:
            metadata_base_common = metadata_base_list[0]
            if nwbfile_exist:
                nwbfile = io.read()
            else:
                nwbfile = NWBFile(**metadata_base_common['NWBFile'])
                # Subject:
                if metadata_base_common.get('Subject'):
                    nwbfile.subject = Subject(**metadata_base_common['Subject'])

            # Processing Module:
            if 'ophys' not in nwbfile.processing:
                ophys = nwbfile.create_processing_module('ophys',
                                                         'contains optical physiology processed data')
            else:
                ophys = nwbfile.get_processing_module('ophys')

            for plane_no_loop, (segext_obj, metadata) in enumerate(zip(segext_objs, metadata_base_list)):
                # Device:
                if metadata['Ophys']['Device'][0]['name'] not in nwbfile.devices:
                    nwbfile.create_device(**metadata['Ophys']['Device'][0])

                # ImageSegmentation:
                image_segmentation_name = 'ImageSegmentation' if plane_no_loop == 0 else f'ImageSegmentation_Plane{plane_no_loop}'
                if image_segmentation_name not in ophys.data_interfaces:
                    image_segmentation = ImageSegmentation(name=image_segmentation_name)
                    ophys.add_data_interface(image_segmentation)
                else:
                    image_segmentation = ophys.data_interfaces.get(image_segmentation_name)

                # OpticalChannel:
                optical_channels = [OpticalChannel(**i) for i in
                                    metadata['Ophys']['ImagingPlane'][0]['optical_channel']]

                # ImagingPlane:
                image_plane_name = 'ImagingPlane' if plane_no_loop == 0 else f'ImagePlane_{plane_no_loop}'
                if image_plane_name not in nwbfile.imaging_planes.keys():
                    input_kwargs = dict(
                        name=image_plane_name,
                        device=nwbfile.get_device(metadata_base_common['Ophys']['Device'][0]['name']),
                    )
                    metadata['Ophys']['ImagingPlane'][0]['optical_channel'] = optical_channels
                    input_kwargs.update(**metadata['Ophys']['ImagingPlane'][0])
                    if 'imaging_rate' in input_kwargs:
                        input_kwargs['imaging_rate'] = float(input_kwargs['imaging_rate'])
                    imaging_plane = nwbfile.create_imaging_plane(**input_kwargs)
                else:
                    imaging_plane = nwbfile.imaging_planes[image_plane_name]

                # PlaneSegmentation:
                input_kwargs = dict(
                    description='output from segmenting imaging plane',
                    imaging_plane=imaging_plane
                )
                ps_metadata = metadata['Ophys']['ImageSegmentation']['plane_segmentations'][0]
                if ps_metadata['name'] not in image_segmentation.plane_segmentations:
                    input_kwargs.update(**ps_metadata)
                    ps = image_segmentation.create_plane_segmentation(**input_kwargs)
                    ps_exist = False
                else:
                    ps = image_segmentation.get_plane_segmentation(ps_metadata['name'])
                    ps_exist = True

                # ROI add:
                image_masks = segext_obj.get_roi_image_masks()
                roi_ids = segext_obj.get_roi_ids()
                accepted_list = segext_obj.get_accepted_list()
                accepted_list = [] if accepted_list is None else accepted_list
                rejected_list = segext_obj.get_rejected_list()
                rejected_list = [] if rejected_list is None else rejected_list
                accepted_ids = [1 if k in accepted_list else 0 for k in roi_ids]
                rejected_ids = [1 if k in rejected_list else 0 for k in roi_ids]
                roi_locations = np.array(segext_obj.get_roi_locations()).T
                if not ps_exist:
                    ps.add_column(name='RoiCentroid',
                                  description='x,y location of centroid of the roi in image_mask')
                    ps.add_column(name='Accepted',
                                  description='1 if ROi was accepted or 0 if rejected as a cell during segmentation operation')
                    ps.add_column(name='Rejected',
                                  description='1 if ROi was rejected or 0 if accepted as a cell during segmentation operation')
                    for num, row in enumerate(roi_ids):
                        ps.add_roi(id=row, image_mask=image_masks[:, :, num],
                                   RoiCentroid=roi_locations[num, :],
                                   Accepted=accepted_ids[num], Rejected=rejected_ids[num])

                # Fluorescence Traces:
                if 'Flourescence' not in ophys.data_interfaces:
                    fluorescence = Fluorescence()
                    ophys.add_data_interface(fluorescence)
                else:
                    fluorescence = ophys.data_interfaces['Fluorescence']
                roi_response_dict = segext_obj.get_traces_dict()
                roi_table_region = ps.create_roi_table_region(description=f'region for Imaging plane{plane_no_loop}',
                                                              region=list(range(segext_obj.get_num_rois())))
                rate = np.float(
                    'NaN') if segext_obj.get_sampling_frequency() is None else segext_obj.get_sampling_frequency()
                for i, j in roi_response_dict.items():
                    data = getattr(segext_obj, f'_roi_response_{i}')
                    if data is not None:
                        data = np.asarray(data)
                        trace_name = 'RoiResponseSeries' if i == 'raw' else i.capitalize()
                        trace_name = trace_name if plane_no_loop == 0 else trace_name + f'_Plane{plane_no_loop}'
                        input_kwargs = dict(name=trace_name, data=data.T, rois=roi_table_region, rate=rate, unit='n.a.')
                        if trace_name not in fluorescence.roi_response_series:
                            fluorescence.create_roi_response_series(**input_kwargs)

                # create Two Photon Series:
                if 'TwoPhotonSeries' not in nwbfile.acquisition:
                    warn('could not find TwoPhotonSeries, using ImagingExtractor to create an nwbfile')

                # adding images:
                images_dict = segext_obj.get_images_dict()
                if any([image is not None for image in images_dict.values()]):
                    images_name = 'SegmentationImages' if plane_no_loop == 0 else f'SegmentationImages_Plane{plane_no_loop}'
                    if images_name not in ophys.data_interfaces:
                        images = Images(images_name)
                        for img_name, img_no in images_dict.items():
                            if img_no is not None:
                                images.add_image(GrayscaleImage(name=img_name, data=img_no))
                        ophys.add(images)

            # saving NWB file:
            io.write(nwbfile)

        # test read
        with NWBHDF5IO(str(save_path), 'r') as io:
            io.read()<|MERGE_RESOLUTION|>--- conflicted
+++ resolved
@@ -89,11 +89,7 @@
 
 
 def get_default_nwb_metadata():
-<<<<<<< HEAD
-    metadata = {'NWBFile': {'session_start_time': datetime(1970,1,1),
-=======
     metadata = {'NWBFile': {'session_start_time': datetime.now(),
->>>>>>> 34da7e0c
                             'identifier': str(uuid.uuid4()),
                             'session_description': 'no description'},
                 'Ophys': {'Device': [{'name': 'Microscope'}],
@@ -300,12 +296,13 @@
                 if num_frames%chunk_size > 0:
                     num_chunks += 1
                 for i in range(num_chunks):
-                    video = imaging.get_video(start_frame=i*chunk_size,
-                                              end_frame=min((i + 1)*chunk_size, num_frames))
+                    video = imaging.get_video(start_frame=i * chunk_size,
+                                              end_frame=min((i + 1) * chunk_size, num_frames))
                     data = np.squeeze(video)
                     yield data
 
             data = H5DataIO(DataChunkIterator(data_generator(imaging, num_chunks)), compression=True)
+            acquisition_name = opts['name']
 
             # using internal data. this data will be stored inside the NWB file
             metadata['Ophys']['TwoPhotonSeries'][0] = update_dict(metadata['Ophys']['TwoPhotonSeries'][0],
