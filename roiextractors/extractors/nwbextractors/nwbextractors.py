import os
import uuid
import numpy as np
import yaml
from lazy_ops import DatasetView
from ...imagingextractor import ImagingExtractor
from ...segmentationextractor import SegmentationExtractor
<<<<<<< HEAD
from ...extraction_tools import ArrayType, PathType, check_get_frames_args, check_get_videos_args, get_video_shape
=======
from ...extraction_tools import check_get_frames_args, _pixel_mask_extractor
>>>>>>> c9de69e2


try:
    from pynwb import NWBHDF5IO, TimeSeries, NWBFile
    from pynwb.base import Images
    from pynwb.image import GrayscaleImage
    from pynwb.ophys import ImageSegmentation, Fluorescence, OpticalChannel, TwoPhotonSeries, DfOverF
    from pynwb.file import Subject
    from pynwb.device import Device
    from hdmf.data_utils import DataChunkIterator

    HAVE_NWB = True
except ModuleNotFoundError:
    HAVE_NWB = False


def check_nwb_install():
    assert HAVE_NWB, "To use the Nwb extractors, install pynwb: \n\n pip install pynwb\n\n"


def set_dynamic_table_property(dynamic_table, ids, row_ids, property_name, values, index=False,
                               default_value=np.nan, description='no description'):
    check_nwb_install()
    if not isinstance(row_ids, list) or not all(isinstance(x, int) for x in row_ids):
        raise TypeError("'ids' must be a list of integers")
    if any([i not in ids for i in row_ids]):
        raise ValueError("'ids' contains values outside the range of existing ids")
    if not isinstance(property_name, str):
        raise TypeError("'property_name' must be a string")
    if len(row_ids) != len(values) and index is False:
        raise ValueError("'ids' and 'values' should be lists of same size")

    if index is False:
        if property_name in dynamic_table:
            for (row_id, value) in zip(row_ids, values):
                dynamic_table[property_name].data[ids.index(row_id)] = value
        else:
            col_data = [default_value] * len(ids)  # init with default val
            for (row_id, value) in zip(row_ids, values):
                col_data[ids.index(row_id)] = value
            dynamic_table.add_column(
                name=property_name,
                description=description,
                data=col_data,
                index=index
            )
    else:
        if property_name in dynamic_table:
            raise NotImplementedError
        else:
            dynamic_table.add_column(
                name=property_name,
                description=description,
                data=values,
                index=index
            )


def get_dynamic_table_property(dynamic_table, *, row_ids=None, property_name):
    all_row_ids = list(dynamic_table.id[:])
    if row_ids is None:
        row_ids = all_row_ids
    return [dynamic_table[property_name][all_row_ids.index(x)] for x in row_ids]


class NwbImagingExtractor(ImagingExtractor):
    """
    Class used to extract data from the NWB data format. Also implements a
    static method to write any format specific object to NWB.
    """

    extractor_name = 'NwbImaging'
    installed = HAVE_NWB # check at class level if installed or not
    is_writable = True
    mode = 'file'
    installation_mesg = "To use the Nwb Extractor run:\n\n pip install pynwb\n\n"  # error message when not installed

    def __init__(self, filepath, optical_channel_name=None,
                 imaging_plane_name=None, image_series_name=None,
                 processing_module_name=None,
                 neuron_roi_response_series_name=None,
                 background_roi_response_series_name=None):
        """
        Parameters
        ----------
        filepath: str
            The location of the folder containing dataset.nwb file.
        optical_channel_name: str(optional)
            optical channel to extract data from
        imaging_plane_name: str(optional)
            imaging plane to extract data from
        image_series_name: str(optional)
            imaging series to extract data from
        processing_module_name: str(optional)
            processing module to extract data from
        neuron_roi_response_series_name: str(optional)
            name of roi response series to extract data from
        background_roi_response_series_name: str(optional)
            name of background roi response series to extract data from
        """
        assert HAVE_NWB, self.installation_mesg
        ImagingExtractor.__init__(self)

    @check_get_frames_args
    def get_frames(self, frame_idxs):
        assert np.all(frame_idxs < self.get_num_frames())
        planes = np.zeros((len(frame_idxs), self._size_x, self._size_y))
        for i, frame_idx in enumerate(frame_idxs):
            plane = self._video[frame_idx]
            planes[i] = plane
        return planes

<<<<<<< HEAD
    @check_get_videos_args
    def get_video(self, start_frame=None, end_frame=None):
        if start_frame is None:
            start_frame = 0
        if end_frame is None:
            end_frame = self.get_num_frames()
        end_frame = min(end_frame, self.get_num_frames())

        video = self._video[start_frame: end_frame]

        return video

=======
>>>>>>> c9de69e2
    def get_image_size(self):
        return [self._size_x, self._size_y]

    def get_num_frames(self):
        return self._num_frames

    def get_sampling_frequency(self):
        return self._sampling_frequency

    def get_dtype(self):
        return self._video.dtype

    def get_channel_names(self):
        """List of  channels in the recoding.

        Returns
        -------
        channel_names: list
            List of strings of channel names
        """
        return self._channel_names

    def get_num_channels(self):
        """Total number of active channels in the recording

        Returns
        -------
        no_of_channels: int
            integer count of number of channels
        """
        return self._num_channels

    @staticmethod
    def write_imaging(imaging, savepath):
        pass


class NwbSegmentationExtractor(SegmentationExtractor):

    extractor_name = 'NwbSegmentationExtractor'
    installed = True  # check at class level if installed or not
    is_writable = False
    mode = 'file'
    installation_mesg = ""  # error message when not installed

    def __init__(self, filepath):
        """
        Creating NwbSegmentationExtractor object from nwb file
        Parameters
        ----------
        filepath: str
            .nwb file location
        """
        check_nwb_install()
        SegmentationExtractor.__init__(self)
        if not os.path.exists(filepath):
            raise Exception('file does not exist')

        self.filepath = filepath
        self.image_masks = None
        self.pixel_masks = None
        self._roi_locs = None
        self._accepted_list = None
        io = NWBHDF5IO(filepath, mode='r+')
        nwbfile = io.read()
        self.nwbfile = nwbfile
        _nwbchildren_type = [type(i).__name__ for i in nwbfile.all_children()]
        _nwbchildren_name = [i.name for i in nwbfile.all_children()]
        _procssing_module = [_nwbchildren_name[f]
                             for f, u in enumerate(_nwbchildren_type) if u == 'ProcessingModule']
        mod = nwbfile.processing[_procssing_module[0]]
        if len(_procssing_module) > 1:
            print('multiple processing modules found, picking the first one')
        elif not mod:
            raise Exception('no processing module found')

        # Extract image_mask/background:
        _plane_segmentation_exist = [i for i, e in enumerate(
            _nwbchildren_type) if e == 'PlaneSegmentation']
        if not _plane_segmentation_exist:
            print('could not find a plane segmentation to contain image mask')
        else:
            ps = nwbfile.all_children()[_plane_segmentation_exist[0]]
        # self.image_masks = np.moveaxis(np.array(ps['image_mask'].data), [0, 1, 2], [2, 0, 1])
        if 'image_mask' in ps.colnames:
            self.image_masks = DatasetView(ps['image_mask'].data).lazy_transpose([1, 2, 0])
        if 'pixel_mask' in ps.colnames:
            # Extract pixel_mask/background:
            px_list = [ps['pixel_mask'][e] for e in range(ps['pixel_mask'].data.shape[0])]
            temp = np.empty((1, 4))
            for v, b in enumerate(px_list):
                temp = np.append(temp, np.append(b, v * np.ones([b.shape[0], 1]), axis=1), axis=0)
            self.pixel_masks = temp[1::, :]
        if 'RoiCentroid' in ps.colnames:
            self._roi_locs = ps['RoiCentroid']
        if 'Accepted' in ps.colnames:
            self._accepted_list = ps['Accepted'].data[:]
        # Extract Image dimensions:

        # Extract roi_response:
        self._roi_response_dict = dict()
        self._roi_names = [_nwbchildren_name[val]
                      for val, i in enumerate(_nwbchildren_type) if i == 'RoiResponseSeries']
        if not self._roi_names:
            raise Exception('no ROI response series found')
        else:
            for roi_name in self._roi_names:
                self._roi_response_dict[roi_name] = mod['Fluorescence'].get_roi_response_series(roi_name).data[:].T
        self._roi_response = self._roi_response_dict[self._roi_names[0]]

        # Extract samp_freq:
        self._sampling_frequency = mod['Fluorescence'].get_roi_response_series(self._roi_names[0]).rate
        # Extract no_rois/ids:
        self._roi_idx = np.array(ps.id.data)

        # Imaging plane:
        _optical_channel_exist = [i for i, e in enumerate(
            _nwbchildren_type) if e == 'OpticalChannel']
        if _optical_channel_exist:
            self._channel_names = []
            for i in _optical_channel_exist:
                self._channel_names.append(nwbfile.all_children()[i].name)
        # Movie location:
        _image_series_exist = [i for i, e in enumerate(
            _nwbchildren_type) if e == 'TwoPhotonSeries']
        if not _image_series_exist:
            self._extimage_dims = None
        else:
            self._raw_movie_file_location = \
                nwbfile.all_children()[_image_series_exist[0]].external_file[:][0]
            self._extimage_dims = \
                nwbfile.all_children()[_image_series_exist[0]].dimension

        # property name/data extraction:
        self._property_name_exist = [
            i for i in ps.colnames if i not in ['image_mask', 'pixel_mask']]
        self.property_vals = []
        for i in self._property_name_exist:
            self.property_vals.append(np.array(ps[i].data))

        #Extracting stores images as GrayscaleImages:
        self._greyscaleimages = [_nwbchildren_name[f] for f, u in enumerate(_nwbchildren_type) if u == 'GrayscaleImage']

    def get_accepted_list(self):
        if self._accepted_list is None:
            return list(range(self.no_rois))
        else:
            return np.where(self._accepted_list==1)[0].tolist()

    def get_rejected_list(self):
        return [a for a in self.roi_ids if a not in set(self.get_accepted_list())]

    @property
    def roi_locations(self):
        if self._roi_locs is None:
            return None
        else:
            return self._roi_locs.data[:].T

    def get_traces(self, roi_ids=None, start_frame=None, end_frame=None, name=None):
        if name is None:
            name = self._roi_names[0]
            print(f'returning traces for {name}')
        if start_frame is None:
            start_frame = 0
        if end_frame is None:
            end_frame = self.get_num_frames() + 1
        if roi_ids is None:
            roi_idx_ = range(self.get_num_rois())
        else:
            roi_idx = [np.where(np.array(i) == self.roi_ids)[0] for i in roi_ids]
            ele = [i for i, j in enumerate(roi_idx) if j.size == 0]
            roi_idx_ = [j[0] for i, j in enumerate(roi_idx) if i not in ele]
        return np.array([self._roi_response_dict[name][int(i), start_frame:end_frame] for i in roi_idx_])

    def get_num_frames(self):
        return self._roi_response.shape[1]

    def get_roi_locations(self, roi_ids=None):
        if roi_ids is None:
            return self.roi_locations
        else:
            roi_idx = [np.where(np.array(i) == self.roi_ids)[0] for i in roi_ids]
            ele = [i for i, j in enumerate(roi_idx) if j.size == 0]
            roi_idx_ = [j[0] for i, j in enumerate(roi_idx) if i not in ele]
            return self.roi_locations[:, roi_idx_]

    def get_roi_ids(self):
        return self._roi_idx

    def get_num_rois(self):
        return self.roi_ids.size

    def get_roi_pixel_masks(self, roi_ids=None):
        if self.pixel_masks is None:
            return None
        if roi_ids is None:
            roi_idx_ = self.roi_ids
        else:
            roi_idx = [np.where(np.array(i) == self.roi_ids)[0] for i in roi_ids]
            ele = [i for i, j in enumerate(roi_idx) if j.size == 0]
            roi_idx_ = [j[0] for i, j in enumerate(roi_idx) if i not in ele]
        temp = np.empty((1, 4))
        for i, roiid in enumerate(roi_idx_):
            temp = \
                np.append(temp, self.pixel_masks[self.pixel_masks[:, 3] == roiid, :], axis=0)
        return temp[1::, :]

    def get_roi_image_masks(self, roi_ids=None):
        if self.image_masks is None:
            return None
        if roi_ids is None:
            roi_idx_ = range(self.get_num_rois())
        else:
            roi_idx = [np.where(np.array(i) == self.roi_ids)[0] for i in roi_ids]
            ele = [i for i, j in enumerate(roi_idx) if j.size == 0]
            roi_idx_ = [j[0] for i, j in enumerate(roi_idx) if i not in ele]
        return np.array([self.image_masks[:, :, int(i)].T for i in roi_idx_]).T

    def get_images(self):
        imag_dict = {i.name: np.array(i.data) for i in self.nwbfile.all_children() if i.name in self._greyscaleimages}
        _ = {i.name: i for i in self.nwbfile.all_children() if i.name in self._greyscaleimages}
        if imag_dict:
            parent_name = _[self._greyscaleimages[0]].parent.name
            return {parent_name: imag_dict}
        else:
            return None

    def get_image_size(self):
        return self._extimage_dims

    def get_property_data(self, property_name):
        ret_val = []
        for j, i in enumerate(property_name):
            if i in self._property_name_exist:
                ret_val.append(self.property_vals[j])
            else:
                raise Exception('enter valid property name. Names found: {}'.format(
                    self._property_name_exist))
        return ret_val

    @staticmethod
    def write_segmentation(segext_obj, savepath, metadata_dict, **kwargs):
        if isinstance(metadata_dict, str):
            with open(metadata_dict, 'r') as f:
                metadata_dict = yaml.safe_load(f)

        # NWBfile:
        nwbfile_args = dict(identifier=str(uuid.uuid4()), )
        if 'NWBFile' in metadata_dict:
            nwbfile_args.update(**metadata_dict['NWBFile'])
        nwbfile = NWBFile(**nwbfile_args)

        # Subject:
        if 'Subject' in metadata_dict:
            nwbfile.subject = Subject(**metadata_dict['Subject'])

        # Device:
        if isinstance(metadata_dict['ophys']['Device'], list):
            for devices in metadata_dict['ophys']['Device']:
                nwbfile.create_device(**devices)
        else:
            nwbfile.create_device(**metadata_dict['ophys']['Device'])

        # Processing Module:
        ophys_mod = nwbfile.create_processing_module('ophys',
                                                     'contains optical physiology processed data')

        # ImageSegmentation:
        image_segmentation = ImageSegmentation(metadata_dict['ophys']['ImageSegmentation']['name'])
        ophys_mod.add_data_interface(image_segmentation)

        # OpticalChannel:
        channel_names = segext_obj.get_channel_names()
        input_args = [dict(name=i) for i in channel_names]
        for j, i in enumerate(metadata_dict['ophys']['ImagingPlane']['optical_channel']):
            input_args[j].update(**i)
        optical_channels = [OpticalChannel(input_args[j]) for j, i in enumerate(channel_names)]

        # ImagingPlane:
        input_kwargs = [dict(
            name='ImagingPlane',
            description='no description',
            device=i,
            excitation_lambda=np.nan,
            optical_channel=optical_channels,
            imaging_rate=1.0,
            indicator='unknown',
            location='unknown'
        ) for i in nwbfile.devices.values()]
        [input_kwargs[j].update(**i) for j, i in enumerate(metadata_dict['ophys']['ImagingPlane'])]  # update with
        # metadata
        imaging_planes = [nwbfile.create_imaging_plane(i) for i in input_kwargs]

        # PlaneSegmentation:
        input_kwargs = [dict(
            name='PlaneSegmentation',
            description='output from segmenting my favorite imaging plane',
            imaging_plane=i
        ) for i in imaging_planes]
        [input_kwargs[j].update(**i) for j, i in
         enumerate(metadata_dict['ophys']['ImageSegmentation']['plane_segmentations'])]  # update with metadata
        ps = [image_segmentation.create_plane_segmentation(i) for i in input_kwargs]

        # ROI add:
        pixel_mask_exist = segext_obj.get_pixel_masks() is not None
        for i, roiid in enumerate(segext_obj.roi_idx):
            if pixel_mask_exist:
                [ps_loop.add_roi(
                    id=roiid,
                    pixel_mask=segext_obj.get_pixel_masks(roi_ids=[roiid])[:, 0:-1])
                 for ps_loop in ps]
            else:
                [ps_loop.add_roi(
                    id=roiid,
                    image_mask=segext_obj.get_image_masks(roi_ids=[roiid]))
                 for ps_loop in ps]

        # adding columns to ROI table:
        [ps_loop.add_column(name='RoiCentroid',
                            description='x,y location of centroid of the roi in image_mask',
                            data=np.array(segext_obj.get_roi_locations()).T)
         for ps_loop in ps]
        accepted = np.zeros(segext_obj.no_rois)
        for j, i in enumerate(segext_obj.roi_idx):
            if i in segext_obj.accepted_list:
                accepted[j] = 1
        [ps_loop.add_column(name='Accepted',
                            description='1 if ROi was accepted or 0 if rejected as a cell during segmentation operation',
                            data=accepted)
         for ps_loop in ps]

        # Fluorescence Traces:
        input_kwargs = dict(
            rois=ps[0].create_roi_table_region('NeuronROIs', region=list(range(segext_obj.no_rois))),
            starting_time=0.0,
            rate=segext_obj.get_sampling_frequency(),
            unit='lumens'
        )
        container_type = [i for i in metadata_dict['ophys'].keys() if i in ['DfOverF','Fluorescence']][0]
        f_container = eval(container_type+'()')
        ophys_mod.add_data_interface(f_container)
        for i in metadata_dict['ophys'][container_type]['roi_response_series']:
            i.update(**input_kwargs,data=segext_obj.get_traces_info()[i['name']].T)
            f_container.create_roi_response_series(**i)

        # create TwoPhotonSeries:
        input_kwargs = [dict(
            name='TwoPhotonSeries',
            description='no description',
            imaging_plane=i,
            external_file=[segext_obj.get_movie_location()],
            format='external',
            rate=segext_obj.get_sampling_frequency(),
            starting_time=0.0,
            starting_frame=[0],
            dimension=segext_obj.image_dims
        ) for i in imaging_planes]
        [input_kwargs[j].update(**i) for j, i in enumerate(metadata_dict['ophys']['TwoPhotonSeries'])]
        [nwbfile.add_acquisition(TwoPhotonSeries(**i)) for i in input_kwargs]

        # adding images:
        images_dict = segext_obj.get_images()
        if images_dict is not None:
            for img_set_name, img_set in images_dict.items():
                images = Images(img_set_name)
                for img_name, img_no in img_set.items():
                    images.add_image(GrayscaleImage(name=img_name, data=img_no))
                ophys_mod.add(images)

        # saving NWB file:
        with NWBHDF5IO(savepath, 'w') as io:
            io.write(nwbfile)

        # test read
        with NWBHDF5IO(savepath, 'r') as io:
            io.read()<|MERGE_RESOLUTION|>--- conflicted
+++ resolved
@@ -5,11 +5,7 @@
 from lazy_ops import DatasetView
 from ...imagingextractor import ImagingExtractor
 from ...segmentationextractor import SegmentationExtractor
-<<<<<<< HEAD
-from ...extraction_tools import ArrayType, PathType, check_get_frames_args, check_get_videos_args, get_video_shape
-=======
 from ...extraction_tools import check_get_frames_args, _pixel_mask_extractor
->>>>>>> c9de69e2
 
 
 try:
@@ -122,21 +118,6 @@
             planes[i] = plane
         return planes
 
-<<<<<<< HEAD
-    @check_get_videos_args
-    def get_video(self, start_frame=None, end_frame=None):
-        if start_frame is None:
-            start_frame = 0
-        if end_frame is None:
-            end_frame = self.get_num_frames()
-        end_frame = min(end_frame, self.get_num_frames())
-
-        video = self._video[start_frame: end_frame]
-
-        return video
-
-=======
->>>>>>> c9de69e2
     def get_image_size(self):
         return [self._size_x, self._size_y]
 
