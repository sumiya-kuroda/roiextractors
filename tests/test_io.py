--- conflicted
+++ resolved
@@ -139,32 +139,16 @@
             if "folder_path" in extractor_kwargs:
                 output_path = self.savedir / f"{extractor_class.__name__}"
                 roundtrip_kwargs.update(folder_path=output_path)
-
             elif "file_path" in extractor_kwargs:
                 suffix = Path(extractor_kwargs["file_path"]).suffix
                 output_path = self.savedir / f"{extractor_class.__name__}{suffix}"
                 roundtrip_kwargs.update(file_path=output_path)
 
-<<<<<<< HEAD
-            # TODO:  ExtractSegmentation
-            extractors_not_ready = [
-                "ExtractSegmentationExtractor",
-            ]
-
-            if extractor_class.__name__ not in extractors_not_ready:
-                extractor_class.write_segmentation(extractor, output_path)
-                roundtrip_extractor = extractor_class(**roundtrip_kwargs)
-                check_segmentations_equal(
-                    segmentation_extractor1=extractor, segmentation_extractor2=roundtrip_extractor
-                )
-=======
             extractor_class.write_segmentation(extractor, output_path)
 
             roundtrip_kwargs = copy(extractor_kwargs)
-            roundtrip_kwargs.update(file_path=output_path)
             roundtrip_extractor = extractor_class(**roundtrip_kwargs)
             check_segmentations_equal(segmentation_extractor1=extractor, segmentation_extractor2=roundtrip_extractor)
->>>>>>> 1881a58f
 
         except NotImplementedError:
             return
