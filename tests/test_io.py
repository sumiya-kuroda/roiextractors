import unittest
from pathlib import Path
from copy import copy

from parameterized import parameterized, param
from hdmf.testing import TestCase
from numpy.testing import assert_array_equal

from roiextractors import (
    TiffImagingExtractor,
    ScanImageTiffImagingExtractor,
    Hdf5ImagingExtractor,
    SbxImagingExtractor,
    CaimanSegmentationExtractor,
    ExtractSegmentationExtractor,
    Suite2pSegmentationExtractor,
    CnmfeSegmentationExtractor,
)
from roiextractors.testing import check_imaging_equal, check_segmentations_equal

from .setup_paths import OPHYS_DATA_PATH, OUTPUT_PATH


def custom_name_func(testcase_func, param_num, param):
    return (
        f"{testcase_func.__name__}_{param_num}_"
        f"{parameterized.to_safe_name(param.kwargs['extractor_class'].__name__)}"
    )


class TestExtractors(TestCase):
    savedir = OUTPUT_PATH

    imaging_extractor_list = [
        param(
            extractor_class=TiffImagingExtractor,
            extractor_kwargs=dict(
                file_path=str(OPHYS_DATA_PATH / "imaging_datasets" / "Tif" / "demoMovie.tif"),
                sampling_frequency=15.0,  # typically provied by user
            ),
        ),
        param(
            extractor_class=ScanImageTiffImagingExtractor,
            extractor_kwargs=dict(
                file_path=str(OPHYS_DATA_PATH / "imaging_datasets" / "Tif" / "sample_scanimage.tiff"),
                sampling_frequency=30.0,
            ),
        ),
        param(
            extractor_class=Hdf5ImagingExtractor,
            extractor_kwargs=dict(file_path=str(OPHYS_DATA_PATH / "imaging_datasets" / "hdf5" / "demoMovie.hdf5")),
        ),
    ]
    for suffix in [".mat", ".sbx"]:
        imaging_extractor_list.append(
            param(
                extractor_class=SbxImagingExtractor,
                extractor_kwargs=dict(
                    file_path=str(OPHYS_DATA_PATH / "imaging_datasets" / "Scanbox" / f"sample{suffix}")
                ),
            ),
        )

    @parameterized.expand(imaging_extractor_list, name_func=custom_name_func)
    def test_imaging_extractors(self, extractor_class, extractor_kwargs):
        extractor = extractor_class(**extractor_kwargs)
        try:
            suffix = Path(extractor_kwargs["file_path"]).suffix
            output_path = self.savedir / f"{extractor_class.__name__}{suffix}"
            extractor_class.write_imaging(extractor, output_path)

            roundtrip_kwargs = copy(extractor_kwargs)
            roundtrip_kwargs.update(file_path=output_path)
            roundtrip_extractor = extractor_class(**roundtrip_kwargs)
            check_imaging_equal(imaging_extractor1=extractor, imaging_extractor2=roundtrip_extractor)
        except NotImplementedError:
            return

    @parameterized.expand(imaging_extractor_list, name_func=custom_name_func)
    def test_imaging_extractors_canonical_shape(self, extractor_class, extractor_kwargs):
        extractor = extractor_class(**extractor_kwargs)
        image_size = extractor.get_image_size()
        num_channels = extractor.get_num_channels()
        video = extractor.get_video()

        canonical_video_shape = [extractor.get_num_frames(), image_size[0], image_size[1]]
        if num_channels > 1:
            canonical_video_shape.append(num_channels)
        assert video.shape == tuple(canonical_video_shape)

    segmentation_extractor_list = [
        param(
            extractor_class=CaimanSegmentationExtractor,
            extractor_kwargs=dict(
                file_path=str(OPHYS_DATA_PATH / "segmentation_datasets" / "caiman" / "caiman_analysis.hdf5")
            ),
        ),
        param(
            extractor_class=CnmfeSegmentationExtractor,
            extractor_kwargs=dict(
                file_path=str(
                    OPHYS_DATA_PATH
                    / "segmentation_datasets"
                    / "cnmfe"
                    / "2014_04_01_p203_m19_check01_cnmfeAnalysis.mat"
                )
            ),
        ),
        param(
            extractor_class=ExtractSegmentationExtractor,
            extractor_kwargs=dict(
                file_path=str(
                    OPHYS_DATA_PATH
                    / "segmentation_datasets"
                    / "extract"
                    / "2014_04_01_p203_m19_check01_extractAnalysis.mat"
                )
            ),
        ),
        param(
            extractor_class=Suite2pSegmentationExtractor,
            extractor_kwargs=dict(
                # TODO: argument name is 'file_path' on roiextractors, but it clearly refers to a folder_path
                file_path=str(OPHYS_DATA_PATH / "segmentation_datasets" / "suite2p")
            ),
        ),
    ]

<<<<<<< HEAD
    @parameterized.expand(imaging_extractor_list, name_func=custom_name_func)
    def test_imaging_extractors(self, extractor_class, extractor_kwargs):
        extractor = extractor_class(**extractor_kwargs)

        # Test for standard structure
        if extractor._images_in_standard_structure:
            num_frames = extractor.get_num_frames()
            rows, columns = extractor.get_image_size()
            num_channels = extractor.get_num_channels()
            expected_video_shape = (num_frames, rows, columns, num_channels)
            assert expected_video_shape == extractor.get_video_shape()

        # Test round trip if write_method implemented
        try:
            suffix = Path(extractor_kwargs["file_path"]).suffix
            output_path = self.savedir / f"{extractor_class.__name__}{suffix}"
            extractor_class.write_imaging(extractor, output_path)

            roundtrip_kwargs = copy(extractor_kwargs)
            roundtrip_kwargs.update(file_path=output_path)
            roundtrip_extractor = extractor_class(**roundtrip_kwargs)
            # TODO: this roundtrip test has been failing for some time now
            check_imaging_equal(imaging_extractor1=extractor, imaging_extractor2=roundtrip_extractor)
        except NotImplementedError:
            return

    def test_tiff_non_memmap_warning(self):
        file_path = OPHYS_DATA_PATH / "imaging_datasets" / "Tif" / "sample_scanimage.tiff"
        with self.assertWarnsWith(
            warn_type=UserWarning,
            exc_msg="memmap of TIFF file could not be established. Reading entire matrix into memory.",
        ):
            TiffImagingExtractor(file_path=str(file_path), sampling_frequency=15.0)

=======
>>>>>>> 6c5d795b
    @parameterized.expand(segmentation_extractor_list, name_func=custom_name_func)
    def test_segmentation_extractors(self, extractor_class, extractor_kwargs):
        extractor = extractor_class(**extractor_kwargs)
        try:
            suffix = Path(extractor_kwargs["file_path"]).suffix
            output_path = self.savedir / f"{extractor_class.__name__}{suffix}"

            # TODO:  ExtractSegmentation
            extractors_not_ready = [
                "ExtractSegmentationExtractor",
            ]

            if extractor_class.__name__ not in extractors_not_ready:
                extractor_class.write_segmentation(extractor, output_path)

                roundtrip_kwargs = copy(extractor_kwargs)
                roundtrip_kwargs.update(file_path=output_path)
                roundtrip_extractor = extractor_class(**roundtrip_kwargs)
                check_segmentations_equal(
                    segmentation_extractor1=extractor, segmentation_extractor2=roundtrip_extractor
                )

        except NotImplementedError:
            return


if __name__ == "__main__":
    unittest.main()<|MERGE_RESOLUTION|>--- conflicted
+++ resolved
@@ -126,43 +126,7 @@
         ),
     ]
 
-<<<<<<< HEAD
-    @parameterized.expand(imaging_extractor_list, name_func=custom_name_func)
-    def test_imaging_extractors(self, extractor_class, extractor_kwargs):
-        extractor = extractor_class(**extractor_kwargs)
-
-        # Test for standard structure
-        if extractor._images_in_standard_structure:
-            num_frames = extractor.get_num_frames()
-            rows, columns = extractor.get_image_size()
-            num_channels = extractor.get_num_channels()
-            expected_video_shape = (num_frames, rows, columns, num_channels)
-            assert expected_video_shape == extractor.get_video_shape()
-
-        # Test round trip if write_method implemented
-        try:
-            suffix = Path(extractor_kwargs["file_path"]).suffix
-            output_path = self.savedir / f"{extractor_class.__name__}{suffix}"
-            extractor_class.write_imaging(extractor, output_path)
-
-            roundtrip_kwargs = copy(extractor_kwargs)
-            roundtrip_kwargs.update(file_path=output_path)
-            roundtrip_extractor = extractor_class(**roundtrip_kwargs)
-            # TODO: this roundtrip test has been failing for some time now
-            check_imaging_equal(imaging_extractor1=extractor, imaging_extractor2=roundtrip_extractor)
-        except NotImplementedError:
-            return
-
-    def test_tiff_non_memmap_warning(self):
-        file_path = OPHYS_DATA_PATH / "imaging_datasets" / "Tif" / "sample_scanimage.tiff"
-        with self.assertWarnsWith(
-            warn_type=UserWarning,
-            exc_msg="memmap of TIFF file could not be established. Reading entire matrix into memory.",
-        ):
-            TiffImagingExtractor(file_path=str(file_path), sampling_frequency=15.0)
-
-=======
->>>>>>> 6c5d795b
+    
     @parameterized.expand(segmentation_extractor_list, name_func=custom_name_func)
     def test_segmentation_extractors(self, extractor_class, extractor_kwargs):
         extractor = extractor_class(**extractor_kwargs)
